--- conflicted
+++ resolved
@@ -51,11 +51,7 @@
 ### Elenca le porte MIDI disponibili
 
 ```bash
-<<<<<<< HEAD
-py-midi2song --list-ports
-=======
 python py_midi2song.py --list-ports
->>>>>>> cec90cbb
 ```
 
 Esempio output:
@@ -70,11 +66,7 @@
 ### Riproduci un file MIDI
 
 ```bash
-<<<<<<< HEAD
-py-midi2song --midi song.mid
-=======
 python py_midi2song.py --midi song.mid
->>>>>>> cec90cbb
 ```
 
 ---
@@ -82,15 +74,9 @@
 ### Seleziona una porta specifica (per nome o indice)
 
 ```bash
-<<<<<<< HEAD
-py-midi2song --midi song.mid --port "Microsoft GS"
-# oppure
-py-midi2song --midi song.mid --port 0
-=======
 python py_midi2song.py --midi song.mid --port "Microsoft GS"
 # oppure
 python py_midi2song.py --midi song.mid --port 0
->>>>>>> cec90cbb
 ```
 
 ---
@@ -98,11 +84,7 @@
 ### Riproduzione parziale o più lenta/veloce
 
 ```bash
-<<<<<<< HEAD
-py-midi2song --midi song.mid --start-at-seconds 12.5 --tempo-scale 0.9
-=======
 python py_midi2song.py --midi song.mid --start-at-seconds 12.5 --tempo-scale 0.9
->>>>>>> cec90cbb
 ```
 
 ---
@@ -111,17 +93,10 @@
 
 ```bash
 # Solo tracce 0 e 2
-<<<<<<< HEAD
-py-midi2song --midi song.mid --tracks include:0,2
-
-# Tutti i canali tranne il 9 (percussioni)
-py-midi2song --midi song.mid --channels exclude:9
-=======
 python py_midi2song.py --midi song.mid --tracks include:0,2
 
 # Tutti i canali tranne il 9 (percussioni)
 python py_midi2song.py --midi song.mid --channels exclude:9
->>>>>>> cec90cbb
 ```
 
 ---
@@ -130,11 +105,7 @@
 
 ```bash
 # Gain 0.5 => più morbido
-<<<<<<< HEAD
-py-midi2song --midi song.mid --gain 0.5
-=======
 python py_midi2song.py --midi song.mid --gain 0.5
->>>>>>> cec90cbb
 ```
 
 ---
@@ -176,14 +147,8 @@
 ```
 
 In modalità debug:
-<<<<<<< HEAD
-
-```bash
-py-midi2song --midi song.mid --log-level DEBUG
-=======
 ```
 python py_midi2song.py --midi song.mid --log-level DEBUG
->>>>>>> cec90cbb
 ```
 
 ---
@@ -193,12 +158,6 @@
 Struttura principale del pacchetto installabile:
 
 ```
-<<<<<<< HEAD
-src/py_midi2song/
-├── __init__.py          # espone main() e __version__
-├── __main__.py          # abilita `python -m py_midi2song`
-└── cli.py               # implementazione completa della CLI
-=======
 py_midi2song.py
 ├── list_output_ports()
 ├── select_output_port()
@@ -207,7 +166,6 @@
 ├── seek_index()
 ├── play_events()
 └── main()
->>>>>>> cec90cbb
 ```
 
 È inoltre disponibile un wrapper di compatibilità (`py_midi2song.py`) per eseguire
@@ -241,19 +199,11 @@
 ## 🧰 Esempi rapidi
 
 ```bash
-<<<<<<< HEAD
-py-midi2song --midi test.mid
-py-midi2song --midi test.mid --tempo-scale 0.5
-py-midi2song --midi test.mid --gain 0.5
-py-midi2song --midi test.mid --start-at-seconds 10
-py-midi2song --midi test.mid --channels exclude:9
-=======
 python py_midi2song.py --midi test.mid
 python py_midi2song.py --midi test.mid --tempo-scale 0.5
 python py_midi2song.py --midi test.mid --gain 0.5
 python py_midi2song.py --midi test.mid --start-at-seconds 10
 python py_midi2song.py --midi test.mid --channels exclude:9
->>>>>>> cec90cbb
 ```
 
 ---
